require 'tmpdir'
require 'digest/md5'

module Capistrano
  module GitCopy
    # Utility stuff to avoid cluttering of deploy.cap
    class Utility
      attr_reader :with_submodules
      attr_reader :git_excludes

      def initialize(context)
        @context         = context
        @with_submodules = fetch(:with_submodules, true)
<<<<<<< HEAD
        @repo_tree = fetch(:repo_tree, false)
        @with_submodules = @repo_tree? false : @with_submodules # If repo_tree is specified, set with_submodules to false
=======
        @git_excludes    = fetch(:git_excludes, [])
>>>>>>> dc2fb763
      end

      # Check if repo cache exists and is valid
      #
      # @return [Boolean] indicates if repo cache exists
      def test
        if test!("[ -d #{repo_path} ]")
          @context.within(repo_path) do
            if test!(:git, :status, '>/dev/null 2>/dev/null')
              true
            else
              execute(:rm, '-rf', repo_path)
              false
            end
          end
        else
          false
        end
      end

      # Check if repo is accessible
      #
      # @return void
      def check
        git(:'ls-remote --heads', repo_url)
      end

      # Clone repo to cache
      #
      # @return void
      def clone
        execute(:mkdir, '-p', tmp_path)

        git(:clone, fetch(:repo_url), repo_path)
      end

      # Update repo and submodules to branch
      #
      # @return void
      def update
        git(:remote, :update)
        git(:reset, '--hard', commit_hash)

        # submodules
        if with_submodules
          git(:submodule, :init)
          git(:submodule, :update)
          git(:submodule, :foreach, '--recursive', :git, :submodule, :update, '--init')
        end

        # cleanup
        git(:clean, '-d', '-f')
        if with_submodules
          git(:submodule, :foreach, '--recursive', :git, :clean, '-d', '-f')
        end
      end

      # Create tar archive
      #
      # @return void
      def prepare_release
        target = @repo_tree? "HEAD:#{@repo_tree}" : "HEAD"
        if with_submodules
          execute(git_archive_all_bin, "--prefix=''", archive_path)
        else
          git(:archive, '--format=tar', target, '|', 'gzip', "> #{archive_path}")
        end

        if git_excludes.count > 0
          archive_dir = File.join(tmp_path, 'archive')

          execute :rm, '-rf', archive_dir
          execute :mkdir, '-p', archive_dir
          execute :tar, '-xzf', archive_path, '-C', archive_dir

          git_excludes.each do |f|
            file_path = File.join(archive_dir, f.gsub(/\A\//, ''))

            unless File.exists?(file_path)
              warn("#{f} does not exists!")
              next
            end

            FileUtils.rm_rf(file_path)
          end

          execute :tar, '-czf', archive_path, '-C', archive_dir, '.'
        end
      end

      # Upload and extract release
      #
      # @return void
      def release
        remote_archive_path = File.join(fetch(:deploy_to), File.basename(archive_path))

        upload!(archive_path, remote_archive_path)

        execute(:mkdir, '-p', release_path)
        execute(:tar, '-f', remote_archive_path, '-x', '-C', release_path)
        execute(:rm, '-f', remote_archive_path)
      end

      # Set deployed revision
      #
      # @return void
      def fetch_revision
        capture(:git, 'rev-list', '--max-count=1', '--abbrev-commit', commit_hash).strip
      end

      # Cleanup repo cache
      #
      # @return void
      def cleanup
        execute(:rm, '-rf', tmp_path)

        info('Local repo cache was removed')
      end

      # Temporary path for all git-copy operations
      #
      # @return [String]
      def tmp_path
        @_tmp_path ||= File.join(Dir.tmpdir, deploy_id)
      end

      # Path to repo cache
      #
      # @return [String]
      def repo_path
        @_repo_path ||= File.join(tmp_path, 'repo')
      end

      # Path to archive
      #
      # @return [String]
      def archive_path
        @_archive_path ||= File.join(tmp_path, 'archive.tar.gz')
      end

      private

      def fetch(*args)
        @context.fetch(*args)
      end

      def test!(*args)
        @context.test(*args)
      end

      def execute(*args)
        @context.execute(*args)
      end

      def capture(*args)
        @context.capture(*args)
      end

      def upload!(*args)
        @context.upload!(*args)
      end

      def info(*args)
        @context.info(*args)
      end

      def warn(*args)
        @context.warn(*args)
      end

      def git(*args)
        execute(:git, *args)
      end

      def git_archive_all_bin
        File.expand_path('../../../../vendor/git-archive-all/git_archive_all.py', __FILE__)
      end

      def deploy_id
        [
          fetch(:application),
          fetch(:stage),
          Digest::MD5.hexdigest(fetch(:repo_url))[0..7],
          Digest::MD5.hexdigest(Dir.getwd)[0..7]
        ].compact.join('_').gsub(/[^\w]/, '')
      end

      def commit_hash
        return @_commit_hash if @_commit_hash

        branch = fetch(:branch, 'master').to_s.strip

        if test!(:git, 'rev-parse', "origin/#{branch}", '>/dev/null 2>/dev/null')
          @_commit_hash = capture(:git, 'rev-parse', "origin/#{branch}").strip
        else
          @_commit_hash = capture(:git, 'rev-parse', branch).strip
        end
      end
    end
  end
end<|MERGE_RESOLUTION|>--- conflicted
+++ resolved
@@ -11,12 +11,9 @@
       def initialize(context)
         @context         = context
         @with_submodules = fetch(:with_submodules, true)
-<<<<<<< HEAD
         @repo_tree = fetch(:repo_tree, false)
         @with_submodules = @repo_tree? false : @with_submodules # If repo_tree is specified, set with_submodules to false
-=======
         @git_excludes    = fetch(:git_excludes, [])
->>>>>>> dc2fb763
       end
 
       # Check if repo cache exists and is valid
